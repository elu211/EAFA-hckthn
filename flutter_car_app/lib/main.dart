--- conflicted
+++ resolved
@@ -62,26 +62,10 @@
   final Random _random = Random();
 
   List<CameraDescription> _cameras = [];
-<<<<<<< HEAD
   CameraController? _cameraController;
   bool _isCameraInitialized = false;
   bool _isCapturing = false; // Add flag for capture indicator
   final List<Map<String, dynamic>> _capturedImages = []; // Store captured images
-=======
-  CameraController? _frontCameraController;
-  CameraController? _rearCameraController;
-  bool _isFrontCameraInitialized = false;
-  bool _isRearCameraInitialized = false;
-  final List<Map<String, dynamic>> _capturedImages = [];
-  final List<Map<String, dynamic>> _aiResults = []; // Store AI analysis results
-  bool _backendConnected = false; // Backend connection status
-  
-  // Backend API configuration
-  static const String backendUrl = 'http://localhost:5000'; // For web and local development
-  // static const String backendUrl = 'http://10.0.2.2:5000'; // For Android emulator
-  static const String analyzeEndpoint = '/analyze';
-  static const String healthEndpoint = '/health';
->>>>>>> b1f757d6
 
   @override
   void initState() {
@@ -338,7 +322,6 @@
                   color: Color(0xFF374151),
                   border: Border.all(color: Color(0xFF4B5563), width: 2),
                 ),
-<<<<<<< HEAD
                 child: Stack(
                   children: [
                     // Camera Feed
@@ -371,150 +354,6 @@
                                 child: Text(
                                   'No cameras detected',
                                   style: TextStyle(color: Color(0xFFEF4444), fontSize: 12),
-=======
-                child: cameraViewMode == 'dual'
-                    ? Column(
-                        children: [
-                          Expanded(
-                            child: _isFrontCameraInitialized && _frontCameraController != null
-                                ? Stack(
-                                    children: [
-                                      CameraPreview(_frontCameraController!),
-                                      Positioned(
-                                        top: 8,
-                                        left: 8,
-                                        child: Container(
-                                          padding: EdgeInsets.symmetric(horizontal: 8, vertical: 4),
-                                          decoration: BoxDecoration(
-                                            color: Colors.black.withAlpha((0.7 * 255).toInt()),
-                                            borderRadius: BorderRadius.circular(4),
-                                          ),
-                                          child: Text('FRONT', style: TextStyle(color: Colors.white)),
-                                        ),
-                                      ),
-                                    ],
-                                  )
-                                : Center(
-                                    child: Column(
-                                      mainAxisAlignment: MainAxisAlignment.center,
-                                      children: [
-                                        CircularProgressIndicator(),
-                                        SizedBox(height: 8),
-                                        Text(
-                                          'Front Camera',
-                                          style: TextStyle(color: Colors.white, fontSize: 12),
-                                        ),
-                                        Text(
-                                          'Status: $_isFrontCameraInitialized',
-                                          style: TextStyle(color: Colors.white, fontSize: 10),
-                                        ),
-                                      ],
-                                    ),
-                                  ),
-                          ),
-                          Expanded(
-                            child: _isRearCameraInitialized && _rearCameraController != null
-                                ? Stack(
-                                    children: [
-                                      CameraPreview(_rearCameraController!),
-                                      Positioned(
-                                        top: 8,
-                                        left: 8,
-                                        child: Container(
-                                          padding: EdgeInsets.symmetric(horizontal: 8, vertical: 4),
-                                          decoration: BoxDecoration(
-                                            color: Colors.black.withAlpha((0.7 * 255).toInt()),
-                                            borderRadius: BorderRadius.circular(4),
-                                          ),
-                                          child: Text('REAR', style: TextStyle(color: Colors.white)),
-                                        ),
-                                      ),
-                                      // Speed overlay for rear camera
-                                      Positioned(
-                                        bottom: 16,
-                                        left: 16,
-                                        child: Container(
-                                          padding: EdgeInsets.all(8),
-                                          decoration: BoxDecoration(
-                                            color: Colors.black.withAlpha((0.5 * 255).toInt()),
-                                            borderRadius: BorderRadius.circular(4),
-                                          ),
-                                          child: Row(
-                                            mainAxisSize: MainAxisSize.min,
-                                            children: [
-                                              Icon(Icons.location_on, size: 16, color: Colors.white),
-                                              SizedBox(width: 8),
-                                              Text('${speed.round()} mph', style: TextStyle(color: Colors.white, fontSize: 14)),
-                                            ],
-                                          ),
-                                        ),
-                                      ),
-
-                                      // Backend Status Indicator
-                                      Positioned(
-                                        bottom: 16,
-                                        right: 16,
-                                        child: Container(
-                                          padding: EdgeInsets.all(8),
-                                          decoration: BoxDecoration(
-                                            color: _backendConnected 
-                                              ? Colors.green.withAlpha((0.8 * 255).toInt())
-                                              : Colors.red.withAlpha((0.8 * 255).toInt()),
-                                            borderRadius: BorderRadius.circular(4),
-                                          ),
-                                          child: Row(
-                                            mainAxisSize: MainAxisSize.min,
-                                            children: [
-                                              Icon(
-                                                _backendConnected ? Icons.psychology : Icons.error,
-                                                size: 16,
-                                                color: Colors.white,
-                                              ),
-                                              SizedBox(width: 6),
-                                              Text(
-                                                _backendConnected ? 'AI' : 'NO AI',
-                                                style: TextStyle(color: Colors.white, fontSize: 12, fontWeight: FontWeight.bold),
-                                              ),
-                                            ],
-                                          ),
-                                        ),
-                                      ),
-                                    ],
-                                  )
-                                : Center(child: CircularProgressIndicator()),
-                          ),
-                        ],
-                      )
-                    : Stack(
-                        children: [
-                          _buildSingleCameraView(),
-                          if (isRecording)
-                            Positioned(
-                              top: 16,
-                              right: 16,
-                              child: Container(
-                                padding: EdgeInsets.all(8),
-                                decoration: BoxDecoration(
-                                  color: Colors.black.withAlpha((0.5 * 255).toInt()),
-                                  borderRadius: BorderRadius.circular(4),
-                                ),
-                                child: Row(
-                                  mainAxisSize: MainAxisSize.min,
-                                  children: [
-                                    Container(
-                                      width: 12,
-                                      height: 12,
-                                      decoration: BoxDecoration(
-                                        color: Color(0xFFEF4444),
-                                        borderRadius: BorderRadius.circular(6),
-                                      ),
-                                    ),
-                                    SizedBox(width: 8),
-                                    Text('REC', style: TextStyle(color: Color(0xFFEF4444), fontSize: 14, fontFamily: 'monospace')),
-                                    SizedBox(width: 8),
-                                    Text(formatTime(recordingTime), style: TextStyle(color: Colors.white, fontSize: 14, fontFamily: 'monospace')),
-                                  ],
->>>>>>> b1f757d6
                                 ),
                               ),
                           ],
